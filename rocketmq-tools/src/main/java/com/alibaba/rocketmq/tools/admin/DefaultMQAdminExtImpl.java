--- conflicted
+++ resolved
@@ -240,76 +240,12 @@
         return this.mqClientInstance.getMQClientAPIImpl().getTopicRouteInfoFromNameServer(topic, timeoutMillis);
     }
 
-<<<<<<< HEAD
-=======
-
-    @Override
-    public void putKVConfig(String namespace, String key, String value) {
-        // TODO Auto-generated method stub
-
-    }
-
-
-    @Override
-    public String getKVConfig(String namespace, String key) throws RemotingException, MQClientException, InterruptedException {
-        return this.mqClientInstance.getMQClientAPIImpl().getKVConfigValue(namespace, key, timeoutMillis);
-    }
-
-
-    @Override
-    public void createTopic(String key, String newTopic, int queueNum) throws MQClientException {
-        createTopic(key, newTopic, queueNum, 0);
-    }
-
-
-    @Override
-    public void createTopic(String key, String newTopic, int queueNum, int topicSysFlag) throws MQClientException {
-        this.mqClientInstance.getMQAdminImpl().createTopic(key, newTopic, queueNum, topicSysFlag);
-    }
-
-
-    @Override
-    public long searchOffset(MessageQueue mq, long timestamp) throws MQClientException {
-        return this.mqClientInstance.getMQAdminImpl().searchOffset(mq, timestamp);
-    }
-
-
-    @Override
-    public long maxOffset(MessageQueue mq) throws MQClientException {
-        return this.mqClientInstance.getMQAdminImpl().maxOffset(mq);
-    }
-
-
-    @Override
-    public long minOffset(MessageQueue mq) throws MQClientException {
-        return this.mqClientInstance.getMQAdminImpl().minOffset(mq);
-    }
-
-
-    @Override
-    public long earliestMsgStoreTime(MessageQueue mq) throws MQClientException {
-        return this.mqClientInstance.getMQAdminImpl().earliestMsgStoreTime(mq);
-    }
-
-
-    @Override
-    public MessageExt viewMessage(String offsetMsgId) throws RemotingException, MQBrokerException, InterruptedException, MQClientException {
-        return this.mqClientInstance.getMQAdminImpl().viewMessage(offsetMsgId);
-    }
-
-
-    @Override
-    public QueryResult queryMessage(String topic, String key, int maxNum, long begin, long end) throws MQClientException,
-            InterruptedException {
-        return this.mqClientInstance.getMQAdminImpl().queryMessage(topic, key, maxNum, begin, end);
-    }
 
     @Override
     public MessageExt viewMessage(String topic, String msgId) throws RemotingException, MQBrokerException, InterruptedException, MQClientException {
         return this.mqClientInstance.getMQAdminImpl().queryMessageByUniqKey(topic, msgId);
     }
 
->>>>>>> 298841c7
     @Override
     public ConsumerConnection examineConsumerConnectionInfo(String consumerGroup) throws InterruptedException, MQBrokerException,
             RemotingException, MQClientException {
