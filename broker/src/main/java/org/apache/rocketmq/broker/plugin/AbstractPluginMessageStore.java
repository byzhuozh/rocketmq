<<<<<<< HEAD
/*
 * Licensed to the Apache Software Foundation (ASF) under one or more
 * contributor license agreements.  See the NOTICE file distributed with
 * this work for additional information regarding copyright ownership.
 * The ASF licenses this file to You under the Apache License, Version 2.0
 * (the "License"); you may not use this file except in compliance with
 * the License.  You may obtain a copy of the License at
 *
 *     http://www.apache.org/licenses/LICENSE-2.0
 *
 * Unless required by applicable law or agreed to in writing, software
 * distributed under the License is distributed on an "AS IS" BASIS,
 * WITHOUT WARRANTIES OR CONDITIONS OF ANY KIND, either express or implied.
 * See the License for the specific language governing permissions and
 * limitations under the License.
 */

package org.apache.rocketmq.broker.plugin;

import java.util.HashMap;
import java.util.LinkedList;
import java.util.Set;
import java.util.concurrent.CompletableFuture;
import org.apache.rocketmq.common.message.MessageExt;
import org.apache.rocketmq.store.CommitLogDispatcher;
import org.apache.rocketmq.store.GetMessageResult;
import org.apache.rocketmq.store.MessageExtBatch;
import org.apache.rocketmq.store.MessageExtBrokerInner;
import org.apache.rocketmq.store.MessageFilter;
import org.apache.rocketmq.store.MessageStore;
import org.apache.rocketmq.store.PutMessageResult;
import org.apache.rocketmq.store.QueryMessageResult;
import org.apache.rocketmq.store.SelectMappedBufferResult;
import org.apache.rocketmq.store.queue.ConsumeQueueInterface;
import org.apache.rocketmq.store.stats.BrokerStatsManager;

public abstract class AbstractPluginMessageStore implements MessageStore {
    protected MessageStore next = null;
    protected MessageStorePluginContext context;

    public AbstractPluginMessageStore(MessageStorePluginContext context, MessageStore next) {
        this.next = next;
        this.context = context;
    }

    @Override
    public long getEarliestMessageTime() {
        return next.getEarliestMessageTime();
    }

    @Override
    public long lockTimeMills() {
        return next.lockTimeMills();
    }

    @Override
    public boolean isOSPageCacheBusy() {
        return next.isOSPageCacheBusy();
    }

    @Override
    public boolean isTransientStorePoolDeficient() {
        return next.isTransientStorePoolDeficient();
    }

    @Override
    public boolean load() {
        return next.load();
    }

    @Override
    public void start() throws Exception {
        next.start();
    }

    @Override
    public void shutdown() {
        next.shutdown();
    }

    @Override
    public void destroy() {
        next.destroy();
    }

    @Override
    public PutMessageResult putMessage(MessageExtBrokerInner msg) {
        return next.putMessage(msg);
    }

    @Override
    public CompletableFuture<PutMessageResult> asyncPutMessage(MessageExtBrokerInner msg) {
        return next.asyncPutMessage(msg);
    }

    @Override
    public CompletableFuture<PutMessageResult> asyncPutMessages(MessageExtBatch messageExtBatch) {
        return next.asyncPutMessages(messageExtBatch);
    }

    @Override
    public GetMessageResult getMessage(String group, String topic, int queueId, long offset,
        int maxMsgNums, final MessageFilter messageFilter) {
        return next.getMessage(group, topic, queueId, offset, maxMsgNums, messageFilter);
    }

    @Override
    public long getMaxOffsetInQueue(String topic, int queueId) {
        return next.getMaxOffsetInQueue(topic, queueId);
    }

    @Override
    public long getMaxOffsetInQueue(String topic, int queueId, boolean committed) {
        return next.getMaxOffsetInQueue(topic, queueId, committed);
    }

    @Override
    public long getMinOffsetInQueue(String topic, int queueId) {
        return next.getMinOffsetInQueue(topic, queueId);
    }

    @Override
    public long getCommitLogOffsetInQueue(String topic, int queueId, long consumeQueueOffset) {
        return next.getCommitLogOffsetInQueue(topic, queueId, consumeQueueOffset);
    }

    @Override
    public long getOffsetInQueueByTime(String topic, int queueId, long timestamp) {
        return next.getOffsetInQueueByTime(topic, queueId, timestamp);
    }

    @Override
    public MessageExt lookMessageByOffset(long commitLogOffset) {
        return next.lookMessageByOffset(commitLogOffset);
    }

    @Override
    public SelectMappedBufferResult selectOneMessageByOffset(long commitLogOffset) {
        return next.selectOneMessageByOffset(commitLogOffset);
    }

    @Override
    public SelectMappedBufferResult selectOneMessageByOffset(long commitLogOffset, int msgSize) {
        return next.selectOneMessageByOffset(commitLogOffset, msgSize);
    }

    @Override
    public String getRunningDataInfo() {
        return next.getRunningDataInfo();
    }

    @Override
    public HashMap<String, String> getRuntimeInfo() {
        return next.getRuntimeInfo();
    }

    @Override
    public long getMaxPhyOffset() {
        return next.getMaxPhyOffset();
    }

    @Override
    public long getMinPhyOffset() {
        return next.getMinPhyOffset();
    }

    @Override
    public long getEarliestMessageTime(String topic, int queueId) {
        return next.getEarliestMessageTime(topic, queueId);
    }

    @Override
    public long getMessageStoreTimeStamp(String topic, int queueId, long consumeQueueOffset) {
        return next.getMessageStoreTimeStamp(topic, queueId, consumeQueueOffset);
    }

    @Override
    public long getMessageTotalInQueue(String topic, int queueId) {
        return next.getMessageTotalInQueue(topic, queueId);
    }

    @Override
    public SelectMappedBufferResult getCommitLogData(long offset) {
        return next.getCommitLogData(offset);
    }

    @Override
    public boolean appendToCommitLog(long startOffset, byte[] data, int dataStart, int dataLength) {
        return next.appendToCommitLog(startOffset, data, dataStart, dataLength);
    }

    @Override
    public void executeDeleteFilesManually() {
        next.executeDeleteFilesManually();
    }

    @Override
    public QueryMessageResult queryMessage(String topic, String key, int maxNum, long begin,
        long end) {
        return next.queryMessage(topic, key, maxNum, begin, end);
    }

    @Override
    public void updateHaMasterAddress(String newAddr) {
        next.updateHaMasterAddress(newAddr);
    }

    @Override
    public long slaveFallBehindMuch() {
        return next.slaveFallBehindMuch();
    }

    @Override
    public long now() {
        return next.now();
    }

    @Override
    public int cleanUnusedTopic(Set<String> topics) {
        return next.cleanUnusedTopic(topics);
    }

    @Override
    public void cleanExpiredConsumerQueue() {
        next.cleanExpiredConsumerQueue();
    }

    @Override
    public boolean checkInDiskByConsumeOffset(String topic, int queueId, long consumeOffset) {
        return next.checkInDiskByConsumeOffset(topic, queueId, consumeOffset);
    }

    @Override
    public long dispatchBehindBytes() {
        return next.dispatchBehindBytes();
    }

    @Override
    public long flush() {
        return next.flush();
    }

    @Override
    public boolean resetWriteOffset(long phyOffset) {
        return next.resetWriteOffset(phyOffset);
    }

    @Override
    public long getConfirmOffset() {
        return next.getConfirmOffset();
    }

    @Override
    public void setConfirmOffset(long phyOffset) {
        next.setConfirmOffset(phyOffset);
    }

    @Override
    public LinkedList<CommitLogDispatcher> getDispatcherList() {
        return next.getDispatcherList();
    }

    @Override
    public ConsumeQueueInterface getConsumeQueue(String topic, int queueId) {
        return next.getConsumeQueue(topic, queueId);
    }

    @Override
    public BrokerStatsManager getBrokerStatsManager() {
        return next.getBrokerStatsManager();
    };
}
=======
/*
 * Licensed to the Apache Software Foundation (ASF) under one or more
 * contributor license agreements.  See the NOTICE file distributed with
 * this work for additional information regarding copyright ownership.
 * The ASF licenses this file to You under the Apache License, Version 2.0
 * (the "License"); you may not use this file except in compliance with
 * the License.  You may obtain a copy of the License at
 *
 *     http://www.apache.org/licenses/LICENSE-2.0
 *
 * Unless required by applicable law or agreed to in writing, software
 * distributed under the License is distributed on an "AS IS" BASIS,
 * WITHOUT WARRANTIES OR CONDITIONS OF ANY KIND, either express or implied.
 * See the License for the specific language governing permissions and
 * limitations under the License.
 */

package org.apache.rocketmq.broker.plugin;

import java.util.HashMap;
import java.util.LinkedList;
import java.util.Set;
import java.util.concurrent.CompletableFuture;
import org.apache.rocketmq.common.message.MessageExt;
import org.apache.rocketmq.common.message.MessageExtBatch;
import org.apache.rocketmq.store.CommitLogDispatcher;
import org.apache.rocketmq.store.ConsumeQueue;
import org.apache.rocketmq.store.GetMessageResult;
import org.apache.rocketmq.store.MessageExtBrokerInner;
import org.apache.rocketmq.store.MessageFilter;
import org.apache.rocketmq.store.MessageStore;
import org.apache.rocketmq.store.PutMessageResult;
import org.apache.rocketmq.store.QueryMessageResult;
import org.apache.rocketmq.store.SelectMappedBufferResult;
import org.apache.rocketmq.store.stats.BrokerStatsManager;

public abstract class AbstractPluginMessageStore implements MessageStore {
    protected MessageStore next = null;
    protected MessageStorePluginContext context;

    public AbstractPluginMessageStore(MessageStorePluginContext context, MessageStore next) {
        this.next = next;
        this.context = context;
    }

    @Override
    public long getEarliestMessageTime() {
        return next.getEarliestMessageTime();
    }

    @Override
    public long lockTimeMills() {
        return next.lockTimeMills();
    }

    @Override
    public boolean isOSPageCacheBusy() {
        return next.isOSPageCacheBusy();
    }

    @Override
    public boolean isTransientStorePoolDeficient() {
        return next.isTransientStorePoolDeficient();
    }

    @Override
    public boolean load() {
        return next.load();
    }

    @Override
    public void start() throws Exception {
        next.start();
    }

    @Override
    public void shutdown() {
        next.shutdown();
    }

    @Override
    public void destroy() {
        next.destroy();
    }

    @Override
    public PutMessageResult putMessage(MessageExtBrokerInner msg) {
        return next.putMessage(msg);
    }

    @Override
    public CompletableFuture<PutMessageResult> asyncPutMessage(MessageExtBrokerInner msg) {
        return next.asyncPutMessage(msg);
    }

    @Override
    public CompletableFuture<PutMessageResult> asyncPutMessages(MessageExtBatch messageExtBatch) {
        return next.asyncPutMessages(messageExtBatch);
    }

    @Override
    public GetMessageResult getMessage(String group, String topic, int queueId, long offset,
        int maxMsgNums, final MessageFilter messageFilter) {
        return next.getMessage(group, topic, queueId, offset, maxMsgNums, messageFilter);
    }

    @Override
    public long getMaxOffsetInQueue(String topic, int queueId) {
        return next.getMaxOffsetInQueue(topic, queueId);
    }

    @Override
    public long getMinOffsetInQueue(String topic, int queueId) {
        return next.getMinOffsetInQueue(topic, queueId);
    }

    @Override
    public long getCommitLogOffsetInQueue(String topic, int queueId, long consumeQueueOffset) {
        return next.getCommitLogOffsetInQueue(topic, queueId, consumeQueueOffset);
    }

    @Override
    public long getOffsetInQueueByTime(String topic, int queueId, long timestamp) {
        return next.getOffsetInQueueByTime(topic, queueId, timestamp);
    }

    @Override
    public MessageExt lookMessageByOffset(long commitLogOffset) {
        return next.lookMessageByOffset(commitLogOffset);
    }

    @Override
    public SelectMappedBufferResult selectOneMessageByOffset(long commitLogOffset) {
        return next.selectOneMessageByOffset(commitLogOffset);
    }

    @Override
    public SelectMappedBufferResult selectOneMessageByOffset(long commitLogOffset, int msgSize) {
        return next.selectOneMessageByOffset(commitLogOffset, msgSize);
    }

    @Override
    public String getRunningDataInfo() {
        return next.getRunningDataInfo();
    }

    @Override
    public HashMap<String, String> getRuntimeInfo() {
        return next.getRuntimeInfo();
    }

    @Override
    public long getMaxPhyOffset() {
        return next.getMaxPhyOffset();
    }

    @Override
    public long getMinPhyOffset() {
        return next.getMinPhyOffset();
    }

    @Override
    public long getEarliestMessageTime(String topic, int queueId) {
        return next.getEarliestMessageTime(topic, queueId);
    }

    @Override
    public long getMessageStoreTimeStamp(String topic, int queueId, long consumeQueueOffset) {
        return next.getMessageStoreTimeStamp(topic, queueId, consumeQueueOffset);
    }

    @Override
    public long getMessageTotalInQueue(String topic, int queueId) {
        return next.getMessageTotalInQueue(topic, queueId);
    }

    @Override
    public SelectMappedBufferResult getCommitLogData(long offset) {
        return next.getCommitLogData(offset);
    }

    @Override
    public boolean appendToCommitLog(long startOffset, byte[] data, int dataStart, int dataLength) {
        return next.appendToCommitLog(startOffset, data, dataStart, dataLength);
    }

    @Override
    public void executeDeleteFilesManually() {
        next.executeDeleteFilesManually();
    }

    @Override
    public QueryMessageResult queryMessage(String topic, String key, int maxNum, long begin,
        long end) {
        return next.queryMessage(topic, key, maxNum, begin, end);
    }

    @Override
    public void updateHaMasterAddress(String newAddr) {
        next.updateHaMasterAddress(newAddr);
    }

    @Override
    public long slaveFallBehindMuch() {
        return next.slaveFallBehindMuch();
    }

    @Override
    public long now() {
        return next.now();
    }

    @Override
    public int cleanUnusedTopic(Set<String> topics) {
        return next.cleanUnusedTopic(topics);
    }

    @Override
    public void cleanExpiredConsumerQueue() {
        next.cleanExpiredConsumerQueue();
    }

    @Override
    public boolean checkInDiskByConsumeOffset(String topic, int queueId, long consumeOffset) {
        return next.checkInDiskByConsumeOffset(topic, queueId, consumeOffset);
    }

    @Override
    public long dispatchBehindBytes() {
        return next.dispatchBehindBytes();
    }

    @Override
    public long flush() {
        return next.flush();
    }

    @Override
    public boolean resetWriteOffset(long phyOffset) {
        return next.resetWriteOffset(phyOffset);
    }

    @Override
    public long getConfirmOffset() {
        return next.getConfirmOffset();
    }

    @Override
    public void setConfirmOffset(long phyOffset) {
        next.setConfirmOffset(phyOffset);
    }

    @Override
    public LinkedList<CommitLogDispatcher> getDispatcherList() {
        return next.getDispatcherList();
    }

    @Override
    public ConsumeQueue getConsumeQueue(String topic, int queueId) {
        return next.getConsumeQueue(topic, queueId);
    }

    @Override
    public BrokerStatsManager getBrokerStatsManager() {
        return next.getBrokerStatsManager();
    }

    @Override
    public void cleanUnusedLmqTopic(String topic) {
        next.cleanUnusedLmqTopic(topic);
    }
}
>>>>>>> 13933297
<|MERGE_RESOLUTION|>--- conflicted
+++ resolved
@@ -1,4 +1,3 @@
-<<<<<<< HEAD
 /*
  * Licensed to the Apache Software Foundation (ASF) under one or more
  * contributor license agreements.  See the NOTICE file distributed with
@@ -269,279 +268,10 @@
     @Override
     public BrokerStatsManager getBrokerStatsManager() {
         return next.getBrokerStatsManager();
-    };
-}
-=======
-/*
- * Licensed to the Apache Software Foundation (ASF) under one or more
- * contributor license agreements.  See the NOTICE file distributed with
- * this work for additional information regarding copyright ownership.
- * The ASF licenses this file to You under the Apache License, Version 2.0
- * (the "License"); you may not use this file except in compliance with
- * the License.  You may obtain a copy of the License at
- *
- *     http://www.apache.org/licenses/LICENSE-2.0
- *
- * Unless required by applicable law or agreed to in writing, software
- * distributed under the License is distributed on an "AS IS" BASIS,
- * WITHOUT WARRANTIES OR CONDITIONS OF ANY KIND, either express or implied.
- * See the License for the specific language governing permissions and
- * limitations under the License.
- */
-
-package org.apache.rocketmq.broker.plugin;
-
-import java.util.HashMap;
-import java.util.LinkedList;
-import java.util.Set;
-import java.util.concurrent.CompletableFuture;
-import org.apache.rocketmq.common.message.MessageExt;
-import org.apache.rocketmq.common.message.MessageExtBatch;
-import org.apache.rocketmq.store.CommitLogDispatcher;
-import org.apache.rocketmq.store.ConsumeQueue;
-import org.apache.rocketmq.store.GetMessageResult;
-import org.apache.rocketmq.store.MessageExtBrokerInner;
-import org.apache.rocketmq.store.MessageFilter;
-import org.apache.rocketmq.store.MessageStore;
-import org.apache.rocketmq.store.PutMessageResult;
-import org.apache.rocketmq.store.QueryMessageResult;
-import org.apache.rocketmq.store.SelectMappedBufferResult;
-import org.apache.rocketmq.store.stats.BrokerStatsManager;
-
-public abstract class AbstractPluginMessageStore implements MessageStore {
-    protected MessageStore next = null;
-    protected MessageStorePluginContext context;
-
-    public AbstractPluginMessageStore(MessageStorePluginContext context, MessageStore next) {
-        this.next = next;
-        this.context = context;
-    }
-
-    @Override
-    public long getEarliestMessageTime() {
-        return next.getEarliestMessageTime();
-    }
-
-    @Override
-    public long lockTimeMills() {
-        return next.lockTimeMills();
-    }
-
-    @Override
-    public boolean isOSPageCacheBusy() {
-        return next.isOSPageCacheBusy();
-    }
-
-    @Override
-    public boolean isTransientStorePoolDeficient() {
-        return next.isTransientStorePoolDeficient();
-    }
-
-    @Override
-    public boolean load() {
-        return next.load();
-    }
-
-    @Override
-    public void start() throws Exception {
-        next.start();
-    }
-
-    @Override
-    public void shutdown() {
-        next.shutdown();
-    }
-
-    @Override
-    public void destroy() {
-        next.destroy();
-    }
-
-    @Override
-    public PutMessageResult putMessage(MessageExtBrokerInner msg) {
-        return next.putMessage(msg);
-    }
-
-    @Override
-    public CompletableFuture<PutMessageResult> asyncPutMessage(MessageExtBrokerInner msg) {
-        return next.asyncPutMessage(msg);
-    }
-
-    @Override
-    public CompletableFuture<PutMessageResult> asyncPutMessages(MessageExtBatch messageExtBatch) {
-        return next.asyncPutMessages(messageExtBatch);
-    }
-
-    @Override
-    public GetMessageResult getMessage(String group, String topic, int queueId, long offset,
-        int maxMsgNums, final MessageFilter messageFilter) {
-        return next.getMessage(group, topic, queueId, offset, maxMsgNums, messageFilter);
-    }
-
-    @Override
-    public long getMaxOffsetInQueue(String topic, int queueId) {
-        return next.getMaxOffsetInQueue(topic, queueId);
-    }
-
-    @Override
-    public long getMinOffsetInQueue(String topic, int queueId) {
-        return next.getMinOffsetInQueue(topic, queueId);
-    }
-
-    @Override
-    public long getCommitLogOffsetInQueue(String topic, int queueId, long consumeQueueOffset) {
-        return next.getCommitLogOffsetInQueue(topic, queueId, consumeQueueOffset);
-    }
-
-    @Override
-    public long getOffsetInQueueByTime(String topic, int queueId, long timestamp) {
-        return next.getOffsetInQueueByTime(topic, queueId, timestamp);
-    }
-
-    @Override
-    public MessageExt lookMessageByOffset(long commitLogOffset) {
-        return next.lookMessageByOffset(commitLogOffset);
-    }
-
-    @Override
-    public SelectMappedBufferResult selectOneMessageByOffset(long commitLogOffset) {
-        return next.selectOneMessageByOffset(commitLogOffset);
-    }
-
-    @Override
-    public SelectMappedBufferResult selectOneMessageByOffset(long commitLogOffset, int msgSize) {
-        return next.selectOneMessageByOffset(commitLogOffset, msgSize);
-    }
-
-    @Override
-    public String getRunningDataInfo() {
-        return next.getRunningDataInfo();
-    }
-
-    @Override
-    public HashMap<String, String> getRuntimeInfo() {
-        return next.getRuntimeInfo();
-    }
-
-    @Override
-    public long getMaxPhyOffset() {
-        return next.getMaxPhyOffset();
-    }
-
-    @Override
-    public long getMinPhyOffset() {
-        return next.getMinPhyOffset();
-    }
-
-    @Override
-    public long getEarliestMessageTime(String topic, int queueId) {
-        return next.getEarliestMessageTime(topic, queueId);
-    }
-
-    @Override
-    public long getMessageStoreTimeStamp(String topic, int queueId, long consumeQueueOffset) {
-        return next.getMessageStoreTimeStamp(topic, queueId, consumeQueueOffset);
-    }
-
-    @Override
-    public long getMessageTotalInQueue(String topic, int queueId) {
-        return next.getMessageTotalInQueue(topic, queueId);
-    }
-
-    @Override
-    public SelectMappedBufferResult getCommitLogData(long offset) {
-        return next.getCommitLogData(offset);
-    }
-
-    @Override
-    public boolean appendToCommitLog(long startOffset, byte[] data, int dataStart, int dataLength) {
-        return next.appendToCommitLog(startOffset, data, dataStart, dataLength);
-    }
-
-    @Override
-    public void executeDeleteFilesManually() {
-        next.executeDeleteFilesManually();
-    }
-
-    @Override
-    public QueryMessageResult queryMessage(String topic, String key, int maxNum, long begin,
-        long end) {
-        return next.queryMessage(topic, key, maxNum, begin, end);
-    }
-
-    @Override
-    public void updateHaMasterAddress(String newAddr) {
-        next.updateHaMasterAddress(newAddr);
-    }
-
-    @Override
-    public long slaveFallBehindMuch() {
-        return next.slaveFallBehindMuch();
-    }
-
-    @Override
-    public long now() {
-        return next.now();
-    }
-
-    @Override
-    public int cleanUnusedTopic(Set<String> topics) {
-        return next.cleanUnusedTopic(topics);
-    }
-
-    @Override
-    public void cleanExpiredConsumerQueue() {
-        next.cleanExpiredConsumerQueue();
-    }
-
-    @Override
-    public boolean checkInDiskByConsumeOffset(String topic, int queueId, long consumeOffset) {
-        return next.checkInDiskByConsumeOffset(topic, queueId, consumeOffset);
-    }
-
-    @Override
-    public long dispatchBehindBytes() {
-        return next.dispatchBehindBytes();
-    }
-
-    @Override
-    public long flush() {
-        return next.flush();
-    }
-
-    @Override
-    public boolean resetWriteOffset(long phyOffset) {
-        return next.resetWriteOffset(phyOffset);
-    }
-
-    @Override
-    public long getConfirmOffset() {
-        return next.getConfirmOffset();
-    }
-
-    @Override
-    public void setConfirmOffset(long phyOffset) {
-        next.setConfirmOffset(phyOffset);
-    }
-
-    @Override
-    public LinkedList<CommitLogDispatcher> getDispatcherList() {
-        return next.getDispatcherList();
-    }
-
-    @Override
-    public ConsumeQueue getConsumeQueue(String topic, int queueId) {
-        return next.getConsumeQueue(topic, queueId);
-    }
-
-    @Override
-    public BrokerStatsManager getBrokerStatsManager() {
-        return next.getBrokerStatsManager();
     }
 
     @Override
     public void cleanUnusedLmqTopic(String topic) {
         next.cleanUnusedLmqTopic(topic);
     }
-}
->>>>>>> 13933297
+}