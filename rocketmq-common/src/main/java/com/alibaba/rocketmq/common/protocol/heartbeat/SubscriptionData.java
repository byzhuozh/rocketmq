--- conflicted
+++ resolved
@@ -114,45 +114,35 @@
             return false;
         if (getClass() != obj.getClass())
             return false;
-
         SubscriptionData other = (SubscriptionData) obj;
-<<<<<<< HEAD
-
-=======
         if (classFilterMode != other.classFilterMode)
             return false;
->>>>>>> 58d9c9c4
         if (codeSet == null) {
             if (other.codeSet != null)
                 return false;
         }
         else if (!codeSet.equals(other.codeSet))
             return false;
-
         if (subString == null) {
             if (other.subString != null)
                 return false;
         }
         else if (!subString.equals(other.subString))
             return false;
-
         if (subVersion != other.subVersion)
             return false;
-
         if (tagsSet == null) {
             if (other.tagsSet != null)
                 return false;
         }
         else if (!tagsSet.equals(other.tagsSet))
             return false;
-
         if (topic == null) {
             if (other.topic != null)
                 return false;
         }
         else if (!topic.equals(other.topic))
             return false;
-
         return true;
     }
 
